<<<<<<< HEAD
pub mod lu;

use crate::error::{Error, ErrorKind};
=======
use crate::error::Error;
>>>>>>> 7e604d39
use approx::{abs_diff_eq, abs_diff_ne};
use ndarray::{s, Array1, Array2, Axis};

/// Solves a system of linear equations.
///
/// This function implements the Gaussian elimination.
/// # Examples
/// Solves `a * x = b`.
///
/// ```
/// use approx::assert_abs_diff_eq;
/// use fitting::linalg::solve;
/// use ndarray::array;
///
/// let a = array![[3., 2., -1.], [2., -2., 4.], [-2., 1., -2.]];
/// let b = array![1., -2., 0.];
/// let x = solve(a, b).unwrap();
/// assert_abs_diff_eq!(x, array![1., -2., -2.], epsilon = 1e-9);
/// ```
///
/// # More About
/// ## Gaussian Elimination
///
pub fn solve(a: Array2<f64>, b: Array1<f64>) -> Result<Array1<f64>, Error> {
    let mut a = a;
    let mut b = b;

    // forward elimination
    for i in 0..(a.nrows() - 1) {
        // partial pivoting
        let (pivot_index, _) = a.column(i).iter().enumerate().skip(i).fold(
            (i, a[[i, i]]),
            |(max_index, max), (index, val)| {
                if val.abs() > max {
                    (index, *val)
                } else {
                    (max_index, max)
                }
            },
        );
        if i != pivot_index {
            let (mut a1, mut a2) = a.view_mut().split_at(Axis(0), pivot_index);
            ndarray::Zip::from(a1.row_mut(i))
                .and(a2.row_mut(0))
                .apply(::std::mem::swap);
            b.swap(i, pivot_index);
        }
        for j in i + 1..a.nrows() {
            let coefficient = a[[j, i]] / a[[i, i]];
            // a[j] -= a[i] * coefficient;
            let a_i = a.row(i).to_owned();
            let mut view = a.row_mut(j);
            view -= &(&a_i * coefficient);
            b[j] -= b[i] * coefficient;
        }
    }

    // check rank of matrix
    // rank_coef: rank of coefficient matrix (given a)
    // rank_aug: rank of augmented matrix
    let mut rank_coef = a.nrows();
    for index in (0..a.nrows()).rev() {
        if a.row(index)
            .iter()
            .all(|val| abs_diff_eq!(*val, 0.) || val.is_nan())
        {
            rank_coef -= 1;
        } else {
            break;
        }
    }
    let rank_coef = rank_coef;

    let mut rank_aug = rank_coef;
    for index in ((rank_coef - 1)..a.nrows()).rev() {
        if abs_diff_ne!(b[index], 0.) && !b[index].is_nan() {
            rank_aug = index + 1;
            break;
        }
    }
    let rank_aug = rank_aug;

    // no solutions
    if rank_coef != rank_aug {
        return Err(Error::LinalgSolveNoSolutions);
    }

    // infinite solutions
    if rank_coef != a.ncols() {
        return Err(Error::LinalgSolveInfSolutions);
    }

    // backward substitution
    for i in (0..rank_coef).rev() {
        b[i] /= &a[[i, i]];
        // a[i] /= a[i][i];
        let a_i_i = a[[i, i]];
        let mut view = a.row_mut(i);
        view /= a_i_i;
        for j in 0..i {
            b[j] -= b[i] * a[[j, i]];
            a[[j, i]] = 0.;
        }
    }
    Ok(b.slice(s![0..rank_coef]).to_owned())
}

#[cfg(test)]
mod tests {
    use super::*;
    use approx::assert_abs_diff_eq;
    use ndarray::array;

    #[test]
    fn linalg_solve_2x2() {
        let a = array![[3., 1.], [1., 2.]];
        let b = array![9., 8.];
        let x = solve(a, b).unwrap();
        assert_eq!(x, array![2., 3.]);
    }

    #[test]
    fn linalg_solve_3x3() {
        let a = array![[3., 2., -1.], [2., -2., 4.], [-2., 1., -2.]];
        let b = array![1., -2., 0.];
        let x = solve(a, b).unwrap();
        assert_abs_diff_eq!(x, array![1., -2., -2.], epsilon = 1e-9);
    }

    #[test]
    fn linalg_solve_pivoting() {
        let a = array![[2., 4., -2.], [1., 2., 1.], [1., 3., 2.],];
        let b = array![8., 6., 9.];
        let x = solve(a, b).unwrap();
        println!("{:?}", x);
        assert_abs_diff_eq!(x, array![1., 2., 1.], epsilon = 1e-9);
    }

    #[test]
    // one solution (4x4)
    // rank_coef: 4
    // rank_aug: 4
    // coef ncols: 4
    fn linalg_solve_has_one_solution() {
        let a = array![
            [2., 1., -3., -2.],
            [2., -1., -1., 3.],
            [1., -1., -2., 2.],
            [-1., 1., 3., -2.]
        ];
        let b = array![-4., 1., -3., 5.];
        let x = solve(a, b).unwrap();
        assert_abs_diff_eq!(x, array![1., 2., 2., 1.], epsilon = 1e-9);
    }

    #[test]
    // one solution (4x3)
    // rank_coef: 3
    // rank_aug: 3
    // coef ncols: 3
    fn linalg_solve_has_one_solution_2() {
        let a = array![[2., 1., -3.], [2., -1., -1.], [1., -1., -2.], [-1., 1., 3.]];
        let b = array![-2., -2., -5., 7.];
        let x = solve(a, b).unwrap();
        assert_abs_diff_eq!(x, array![1., 2., 2.], epsilon = 1e-9);
    }

    #[test]
    // inf solutions (3x4)
    // rank_coef: 3
    // coef ncols: 4
    fn linalg_solve_has_inf_solutions() {
        let a = array![[2., 1., -3., -2.], [2., -1., -1., 3.], [1., -1., -2., 2.]];
        let b = array![4., 1., -3.];
        let err = solve(a, b).unwrap_err(); //panic
        assert_eq!(err, Error::LinalgSolveInfSolutions);
    }

    #[test]
    // inf solutions (4x4)
    // rank_coef: 2
    // coef ncols: 4
    fn linalg_solve_has_inf_solutions_2() {
        let a = array![
            [2., 1., 3., 4.],
            [2., -3., -1., -4.],
            [1., -2., -1., -3.],
            [-1., 2., 1., 3.]
        ];
        let b = array![2., -6. / 5., -1., 1.];
        let err = solve(a, b).unwrap_err(); //panic
        assert_eq!(err, Error::LinalgSolveInfSolutions);
    }

    #[test]
    // no solutions (3x2)
    // rank_coef: 2
    // rank_aug: 3
    fn linalg_solve_has_no_solutions() {
        let a = array![[-2., 3.], [4., 1.], [1., -3.],];
        let b = array![1., 5., -1.];
        let err = solve(a, b).unwrap_err(); //panic
        assert_eq!(err, Error::LinalgSolveNoSolutions);
    }

    #[test]
    // no solutions (3x3)
    // rank_coef: 2
    // rank_aug: 3
    fn linalg_solve_has_no_solutions_2() {
        let a = array![[1., 3., -2.], [-1., 2., -3.], [2., -1., 3.],];
        let b = array![2., -2., 3.];
        let err = solve(a, b).unwrap_err(); //panic
        assert_eq!(err, Error::LinalgSolveNoSolutions);
    }
}<|MERGE_RESOLUTION|>--- conflicted
+++ resolved
@@ -1,10 +1,6 @@
-<<<<<<< HEAD
 pub mod lu;
 
-use crate::error::{Error, ErrorKind};
-=======
 use crate::error::Error;
->>>>>>> 7e604d39
 use approx::{abs_diff_eq, abs_diff_ne};
 use ndarray::{s, Array1, Array2, Axis};
 
